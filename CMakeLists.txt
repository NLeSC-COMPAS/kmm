--- conflicted
+++ resolved
@@ -10,28 +10,21 @@
 endif()
 
 if(DEFINED CMAKE_CUDA_COMPILER)
-<<<<<<< HEAD
   file(GLOB_RECURSE sources
       "${PROJECT_SOURCE_DIR}/src/*.cpp"
       "${PROJECT_SOURCE_DIR}/src/*/*.cpp"
       "${PROJECT_SOURCE_DIR}/include/kmm/*.h"
       "${PROJECT_SOURCE_DIR}/include/kmm/*/*.h"
-      "${PROJECT_SOURCE_DIR}/src/*.cu")
-    set_source_files_properties(${sources} PROPERTIES LANGUAGE CXX)
+      "${PROJECT_SOURCE_DIR}/src/*.cu"
+      "${PROJECT_SOURCE_DIR}/src/*/*.cu")
+#    set_source_files_properties(${sources} PROPERTIES LANGUAGE CXX)
 else()
   file(GLOB_RECURSE sources
       "${PROJECT_SOURCE_DIR}/src/*.cpp"
       "${PROJECT_SOURCE_DIR}/include/kmm/*.h")
-=======
-  file(GLOB_RECURSE sources "${PROJECT_SOURCE_DIR}/src/*.cpp" "${PROJECT_SOURCE_DIR}/src/*/*.cpp" "${PROJECT_SOURCE_DIR}/src/*.cu")
-  #set_source_files_properties(${sources} PROPERTIES LANGUAGE CUDA)
-  file(GLOB_RECURSE includes "${PROJECT_SOURCE_DIR}/include/*.hpp" "${PROJECT_SOURCE_DIR}/include/*.cuh")
-else()
-  file(GLOB_RECURSE sources "${PROJECT_SOURCE_DIR}/src/*.cpp")
-  file(GLOB_RECURSE includes "${PROJECT_SOURCE_DIR}/include/*.hpp")
->>>>>>> ca0dc2f3
 endif()
 
+file(GLOB_RECURSE includes "${PROJECT_SOURCE_DIR}/include/*.hpp" "${PROJECT_SOURCE_DIR}/include/*.cuh")
 add_library(${PROJECT_NAME} SHARED ${sources} ${includes})
 
 target_include_directories(${PROJECT_NAME} PUBLIC "${PROJECT_SOURCE_DIR}/include")
@@ -62,12 +55,13 @@
 # The CUDA compiler struggles with the "Werror" options, so we need to explicitly forward it to the host compiler
 # using `-Xcompiler=-Werror` if we are compiling CUDA code.
 set(CXXFLAGS
-    #$<$<COMPILE_LANGUAGE:CUDA>:-forward-unknown-to-host-compiler>
-    #   $<$<COMPILE_LANGUAGE:CUDA>:--generate-line-info>
-        -Wall -Wextra -Wconversion -Wno-unused-parameter
-        #   $<$<COMPILE_LANGUAGE:CUDA>:-Xcompiler=-Werror>
-        # $<$<COMPILE_LANGUAGE:CUDA>:--use_fast_math>
-        #$<$<COMPILE_LANGUAGE:CUDA>:-Xptxas="-v">
+  #$<$<COMPILE_LANGUAGE:CUDA>:-forward-unknown-to-host-compiler>
+  #$<$<COMPILE_LANGUAGE:CUDA>:--generate-line-info>
+  $<$<COMPILE_LANGUAGE:CUDA>:--forward-unknown-to-host-compiler>
+  -Wall -Wextra -Wconversion -Wno-unused-parameter
+  #$<$<COMPILE_LANGUAGE:CUDA>:-Xcompiler=-Werror>
+  #$<$<COMPILE_LANGUAGE:CUDA>:--use_fast_math>
+  #$<$<COMPILE_LANGUAGE:CUDA>:-Xptxas="-v">
 )
 target_compile_options(${PROJECT_NAME} PRIVATE ${CXXFLAGS})
 #target_compile_options(${PROJECT_NAME} PRIVATE "-fsanitize=address")
@@ -87,6 +81,7 @@
   target_link_libraries(${PROJECT_NAME} PUBLIC CUDA::cudart_static)
   target_link_libraries(${PROJECT_NAME} PUBLIC CUDA::cuda_driver)
   target_link_libraries(${PROJECT_NAME} PUBLIC CUDA::nvrtc)
+  set_target_properties(${PROJECT_NAME} PROPERTIES CUDA_ARCHITECTURES "50")
 endif()
 
 # Unit testing
