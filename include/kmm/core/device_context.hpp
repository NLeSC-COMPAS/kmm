--- conflicted
+++ resolved
@@ -33,22 +33,14 @@
     /**
      * Returns a handle to the stream associated with this device.
      */
-<<<<<<< HEAD
-    stream_t stream() {
-=======
-    CUstream stream() const {
->>>>>>> 167a278a
+    stream_t stream() const {
         return m_stream;
     }
 
     /**
      * Shorthand for `stream()`.
      */
-<<<<<<< HEAD
-    operator stream_t() {
-=======
-    operator CUstream() const {
->>>>>>> 167a278a
+    operator stream_t() const {
         return m_stream;
     }
 
