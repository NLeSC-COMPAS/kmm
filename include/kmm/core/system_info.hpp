#pragma once

#include "identifiers.hpp"

#include "kmm/internals/backends.hpp"
#include "kmm/utils/gpu.hpp"

namespace kmm {

class DeviceInfo {
  public:
    static constexpr size_t NUM_ATTRIBUTES = GPU_DEVICE_ATTRIBUTE_MAX;

<<<<<<< HEAD
    DeviceInfo(DeviceId id, GPUContextHandle context);
=======
    DeviceInfo(DeviceId id, CudaContextHandle context);
>>>>>>> 0accc35b

    /**
     * Returns the name of the device.
     */
    std::string name() const {
        return m_name;
    }

    /**
     * Returns which memory this device has affinity to.
     */
    MemoryId memory_id() const {
        return MemoryId(m_id);
    }

    /**
     * Return this device as a `DeviceId`.
     */
    DeviceId device_id() const {
        return m_id;
    }

    /**
     * Return this device as a `GPUdevice`.
     */
    GPUdevice device_ordinal() const {
        return m_device_id;
    }

    /**
     * Returns the total memory size of this device.
     */
    size_t total_memory_size() const {
        return m_memory_capacity;
    }

    /**
     * Returns the maximum block size supported by this device.
     */
    dim3 max_block_dim() const;

    /**
     * Returns the maximum grid size supported by this device.
     */
    dim3 max_grid_dim() const;

    /**
     * Returns the compute capability of this device as integer.
     */
    int compute_capability() const;

    /**
     * Returns the maximum number of threads per block supported by this device.
     */
    int max_threads_per_block() const;

    /**
     * Returns the value of the provided attribute.
     */
    int attribute(GPUdevice_attribute attrib) const;

  private:
    DeviceId m_id;
    std::string m_name;
    GPUdevice m_device_id;
    size_t m_memory_capacity;
    std::array<int, NUM_ATTRIBUTES> m_attributes;
};

class SystemInfo {
  public:
    SystemInfo(std::vector<DeviceInfo> devices = {});

    /**
     * Returns the number of GPU devices in the system.
     */
    size_t num_devices() const;

    /**
     * Return information on the device with the given identifier.
     */
    const DeviceInfo& device(DeviceId id) const;

    /**
     * Find the device that has the given ordinal.
     */
<<<<<<< HEAD
    const DeviceInfo& device_by_ordinal(GPUdevice ordinal) const;
=======
    const DeviceInfo& device_by_ordinal(CUdevice ordinal) const;
>>>>>>> 0accc35b

    /**
     * Return a list of the available processors in the system.
     */
    std::vector<ProcessorId> processors() const;

    /**
     * Return a list of the available memories in the system.
     */
    std::vector<MemoryId> memories() const;

    /**
     * Returns the highest affinity memory for the given processor.
     */
    MemoryId affinity_memory(ProcessorId proc_id) const;

    /**
     * Returns the highest affinity memory for the given device.
     */
    MemoryId affinity_memory(DeviceId device_id) const;

    /**
     * Returns the processor that has the highest affinity for accessing the given memory.
     */
    ProcessorId affinity_processor(MemoryId memory_id) const;

    /**
     * Checks if the given processor can access the given memory.
     */
    bool is_memory_accessible(MemoryId memory_id, ProcessorId proc_id) const;

    /**
     * Checks if the given device can access the given memory.
     */
    bool is_memory_accessible(MemoryId memory_id, DeviceId device_id) const;

  private:
    std::vector<DeviceInfo> m_devices;
};

}  // namespace kmm<|MERGE_RESOLUTION|>--- conflicted
+++ resolved
@@ -2,23 +2,18 @@
 
 #include "identifiers.hpp"
 
-#include "kmm/internals/backends.hpp"
-#include "kmm/utils/gpu.hpp"
+#include "kmm/utils/cuda.hpp"
 
 namespace kmm {
 
 class DeviceInfo {
   public:
-    static constexpr size_t NUM_ATTRIBUTES = GPU_DEVICE_ATTRIBUTE_MAX;
+    static constexpr size_t NUM_ATTRIBUTES = CU_DEVICE_ATTRIBUTE_MAX;
 
-<<<<<<< HEAD
-    DeviceInfo(DeviceId id, GPUContextHandle context);
-=======
     DeviceInfo(DeviceId id, CudaContextHandle context);
->>>>>>> 0accc35b
 
     /**
-     * Returns the name of the device.
+     * Returns the name of the CUDA device as provided by `cuDeviceGetName`.
      */
     std::string name() const {
         return m_name;
@@ -39,9 +34,9 @@
     }
 
     /**
-     * Return this device as a `GPUdevice`.
+     * Return this device as a `CUdevice`.
      */
-    GPUdevice device_ordinal() const {
+    CUdevice device_ordinal() const {
         return m_device_id;
     }
 
@@ -63,7 +58,8 @@
     dim3 max_grid_dim() const;
 
     /**
-     * Returns the compute capability of this device as integer.
+     * Returns the compute capability of this device as integer `MAJOR * 10 + MINOR` (For example,
+     * `86` means capability 8.6)
      */
     int compute_capability() const;
 
@@ -75,12 +71,12 @@
     /**
      * Returns the value of the provided attribute.
      */
-    int attribute(GPUdevice_attribute attrib) const;
+    int attribute(CUdevice_attribute attrib) const;
 
   private:
     DeviceId m_id;
     std::string m_name;
-    GPUdevice m_device_id;
+    CUdevice m_device_id;
     size_t m_memory_capacity;
     std::array<int, NUM_ATTRIBUTES> m_attributes;
 };
@@ -90,23 +86,19 @@
     SystemInfo(std::vector<DeviceInfo> devices = {});
 
     /**
-     * Returns the number of GPU devices in the system.
+     * Returns the number of CUDA devices in the system.
      */
     size_t num_devices() const;
 
     /**
-     * Return information on the device with the given identifier.
+     * Return information on the devicve with the given identifier.
      */
     const DeviceInfo& device(DeviceId id) const;
 
     /**
-     * Find the device that has the given ordinal.
+     * Find the device that has the given CUDA ordinal.
      */
-<<<<<<< HEAD
-    const DeviceInfo& device_by_ordinal(GPUdevice ordinal) const;
-=======
     const DeviceInfo& device_by_ordinal(CUdevice ordinal) const;
->>>>>>> 0accc35b
 
     /**
      * Return a list of the available processors in the system.
