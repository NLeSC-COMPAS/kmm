--- conflicted
+++ resolved
@@ -587,15 +587,13 @@
 
 struct gpu_device {
     template<typename T>
+    KMM_HOST_DEVICE T* offset(T* ptr, ptrdiff_t offset) const {
+        return ptr + offset;
+    }
+
+    template<typename T>
     KMM_HOST_DEVICE T& access(T* ptr) const {
         return *ptr;
-<<<<<<< HEAD
-=======
-#else
-        printf("fatal error: cannot access CUDA data on host\n");
-        exit(1);
-#endif
->>>>>>> 167a278a
     }
 };
 
