#pragma once

#include <future>

#include "buffer_manager.hpp"
<<<<<<< HEAD
#include "gpu_stream_manager.hpp"
#include "memory_manager.hpp"
#include "scheduler.hpp"

#include "kmm/core/gpu_device.hpp"
=======
#include "device_stream_manager.hpp"
#include "memory_manager.hpp"
#include "scheduler.hpp"

#include "kmm/core/device_context.hpp"
>>>>>>> 0accc35b
#include "kmm/utils/poll.hpp"

namespace kmm {

struct DeviceState {
    CudaContextHandle context;
    DeviceStream stream;
    DeviceEvent last_event;
    DeviceContext device;

    DeviceState(DeviceId id, CudaContextHandle context, DeviceStreamManager& stream_manager) :
        context(context),
        stream(stream_manager.create_stream(context)),
        device(DeviceInfo(id, context), context, stream_manager.get(stream)) {}
};

class Executor {
    KMM_NOT_COPYABLE_OR_MOVABLE(Executor)

  public:
    class Job {
        KMM_NOT_COPYABLE_OR_MOVABLE(Job)

      public:
        Job() = default;
        virtual ~Job() = default;
        virtual Poll poll(Executor& executor) = 0;

        //      private:
        std::unique_ptr<Job> next = nullptr;
    };

    Executor(
<<<<<<< HEAD
        std::vector<GPUContextHandle> contexts,
        std::shared_ptr<GPUStreamManager> streams,
        std::shared_ptr<BufferManager> buffers,
        std::shared_ptr<MemoryManager> memory,
        std::shared_ptr<Scheduler> scheduler);
=======
        std::vector<CudaContextHandle> contexts,
        std::shared_ptr<DeviceStreamManager> stream_manager,
        std::shared_ptr<MemorySystem> memory_system
    );

>>>>>>> 0accc35b
    ~Executor();

    bool is_idle() const;
    bool is_completed(EventId event_id) const;
    void make_progress();
    void submit_command(EventId id, Command command, EventList deps);

    DeviceState& device_state(DeviceId id, const DeviceEventSet& hint_deps = {});

    DeviceStreamManager& stream_manager() {
        return *m_stream_manager;
    }

<<<<<<< HEAD
    void submit_task(
        std::shared_ptr<TaskNode> job,
        ProcessorId processor_id,
        std::shared_ptr<Task> task,
        std::vector<BufferRequirement> buffers,
        GPUEventSet dependencies = {});

    void submit_host_task(
        std::shared_ptr<TaskNode> job,
        std::shared_ptr<Task> task,
        std::vector<BufferRequirement> buffers,
        GPUEventSet dependencies = {});

    void submit_device_task(
        std::shared_ptr<TaskNode> job,
        DeviceId device_id,
        std::shared_ptr<Task> task,
        std::vector<BufferRequirement> buffers,
        GPUEventSet dependencies = {});

    void submit_prefetch(
        std::shared_ptr<TaskNode> job,
        BufferId buffer_id,
        MemoryId memory_id,
        GPUEventSet dependencies = {});

    void submit_copy(
        std::shared_ptr<TaskNode> job,
        BufferId src_id,
        MemoryId src_memory,
        BufferId dst_id,
        MemoryId dst_memory,
        CopyDescription spec,
        GPUEventSet dependencies = {});

    friend class Operation;
    friend class HostOperation;
    friend class DeviceOperation;

  private:
    std::shared_ptr<struct OperationQueue> m_queue;
    std::shared_ptr<GPUStreamManager> m_streams;
    std::shared_ptr<MemoryManager> m_memory;
    std::shared_ptr<BufferManager> m_buffers;
    std::shared_ptr<Scheduler> m_scheduler;
    std::vector<std::unique_ptr<Operation>> m_operations;
    std::vector<std::pair<GPUStream, std::unique_ptr<GPUDevice>>> m_devices;
=======
    Scheduler& scheduler() {
        return *m_scheduler;
    }

    MemoryRequestList create_requests(const std::vector<BufferRequirement>& buffers);
    Poll poll_requests(const MemoryRequestList& requests, DeviceEventSet* dependencies);
    std::vector<BufferAccessor> access_requests(const MemoryRequestList& requests);
    void release_requests(MemoryRequestList& requests, DeviceEvent event = {});

  private:
    void insert_job(std::unique_ptr<Job> job);
    void execute_command(EventId id, const Command& command, DeviceEventSet dependencies);
    void execute_command(EventId id, const CommandExecute& command, DeviceEventSet dependencies);
    void execute_command(EventId id, const CommandCopy& command, DeviceEventSet dependencies);
    void execute_command(EventId id, const CommandReduction& command, DeviceEventSet dependencies);

    std::unique_ptr<Job> m_jobs_head = nullptr;
    Job* m_jobs_tail = nullptr;

    std::unique_ptr<BufferManager> m_buffer_manager;
    std::unique_ptr<MemoryManager> m_memory_manager;
    std::shared_ptr<DeviceStreamManager> m_stream_manager;
    std::unique_ptr<Scheduler> m_scheduler;
    std::vector<std::unique_ptr<DeviceState>> m_devices;
>>>>>>> 0accc35b
};

}  // namespace kmm<|MERGE_RESOLUTION|>--- conflicted
+++ resolved
@@ -3,19 +3,11 @@
 #include <future>
 
 #include "buffer_manager.hpp"
-<<<<<<< HEAD
-#include "gpu_stream_manager.hpp"
-#include "memory_manager.hpp"
-#include "scheduler.hpp"
-
-#include "kmm/core/gpu_device.hpp"
-=======
 #include "device_stream_manager.hpp"
 #include "memory_manager.hpp"
 #include "scheduler.hpp"
 
 #include "kmm/core/device_context.hpp"
->>>>>>> 0accc35b
 #include "kmm/utils/poll.hpp"
 
 namespace kmm {
@@ -49,19 +41,11 @@
     };
 
     Executor(
-<<<<<<< HEAD
-        std::vector<GPUContextHandle> contexts,
-        std::shared_ptr<GPUStreamManager> streams,
-        std::shared_ptr<BufferManager> buffers,
-        std::shared_ptr<MemoryManager> memory,
-        std::shared_ptr<Scheduler> scheduler);
-=======
         std::vector<CudaContextHandle> contexts,
         std::shared_ptr<DeviceStreamManager> stream_manager,
         std::shared_ptr<MemorySystem> memory_system
     );
 
->>>>>>> 0accc35b
     ~Executor();
 
     bool is_idle() const;
@@ -75,55 +59,6 @@
         return *m_stream_manager;
     }
 
-<<<<<<< HEAD
-    void submit_task(
-        std::shared_ptr<TaskNode> job,
-        ProcessorId processor_id,
-        std::shared_ptr<Task> task,
-        std::vector<BufferRequirement> buffers,
-        GPUEventSet dependencies = {});
-
-    void submit_host_task(
-        std::shared_ptr<TaskNode> job,
-        std::shared_ptr<Task> task,
-        std::vector<BufferRequirement> buffers,
-        GPUEventSet dependencies = {});
-
-    void submit_device_task(
-        std::shared_ptr<TaskNode> job,
-        DeviceId device_id,
-        std::shared_ptr<Task> task,
-        std::vector<BufferRequirement> buffers,
-        GPUEventSet dependencies = {});
-
-    void submit_prefetch(
-        std::shared_ptr<TaskNode> job,
-        BufferId buffer_id,
-        MemoryId memory_id,
-        GPUEventSet dependencies = {});
-
-    void submit_copy(
-        std::shared_ptr<TaskNode> job,
-        BufferId src_id,
-        MemoryId src_memory,
-        BufferId dst_id,
-        MemoryId dst_memory,
-        CopyDescription spec,
-        GPUEventSet dependencies = {});
-
-    friend class Operation;
-    friend class HostOperation;
-    friend class DeviceOperation;
-
-  private:
-    std::shared_ptr<struct OperationQueue> m_queue;
-    std::shared_ptr<GPUStreamManager> m_streams;
-    std::shared_ptr<MemoryManager> m_memory;
-    std::shared_ptr<BufferManager> m_buffers;
-    std::shared_ptr<Scheduler> m_scheduler;
-    std::vector<std::unique_ptr<Operation>> m_operations;
-    std::vector<std::pair<GPUStream, std::unique_ptr<GPUDevice>>> m_devices;
-=======
     Scheduler& scheduler() {
         return *m_scheduler;
     }
@@ -148,7 +83,6 @@
     std::shared_ptr<DeviceStreamManager> m_stream_manager;
     std::unique_ptr<Scheduler> m_scheduler;
     std::vector<std::unique_ptr<DeviceState>> m_devices;
->>>>>>> 0accc35b
 };
 
 }  // namespace kmm