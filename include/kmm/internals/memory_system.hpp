<<<<<<< HEAD
#include "kmm/internals/allocator/base.hpp"
#include "kmm/internals/gpu_stream_manager.hpp"
=======
#include "kmm/allocators/base.hpp"
#include "kmm/internals/device_stream_manager.hpp"
>>>>>>> 0accc35b
#include "kmm/utils/macros.hpp"

namespace kmm {

class MemorySystem {
    KMM_NOT_COPYABLE_OR_MOVABLE(MemorySystem)

  public:
    MemorySystem(
<<<<<<< HEAD
        std::shared_ptr<GPUStreamManager> streams,
        std::vector<GPUContextHandle> device_contexts,
        std::unique_ptr<MemoryAllocator> host_mem,
        std::vector<std::unique_ptr<MemoryAllocator>> device_mem);
=======
        std::shared_ptr<DeviceStreamManager> stream_manager,
        std::vector<CudaContextHandle> device_contexts,
        std::unique_ptr<AsyncAllocator> host_mem,
        std::vector<std::unique_ptr<AsyncAllocator>> device_mem
    );
>>>>>>> 0accc35b

    ~MemorySystem();

    void make_progress();

<<<<<<< HEAD
    bool allocate(MemoryId memory_id, size_t nbytes, void*& ptr_out, GPUEventSet& deps_out);

    void deallocate(MemoryId memory_id, void* ptr, size_t nbytes, GPUEventSet deps = {});

    GPUEvent copy_host_to_device(
=======
    void trim_host(size_t bytes_remaining = 0);
    void trim_device(size_t bytes_remaining = 0);

    bool allocate_host(size_t nbytes, void** ptr_out, DeviceEventSet* deps_out);
    void deallocate_host(void* ptr, size_t nbytes, DeviceEventSet deps = {});

    bool allocate_device(
        DeviceId device_id,
        size_t nbytes,
        CUdeviceptr* ptr_out,
        DeviceEventSet* deps_out
    );

    void deallocate_device(
        DeviceId device_id,
        CUdeviceptr ptr,
        size_t nbytes,
        DeviceEventSet deps = {}
    );

    DeviceEvent fill_host(
        void* dst_addr,
        size_t nbytes,
        const std::vector<uint8_t>& fill_pattern,
        DeviceEventSet deps = {}
    );

    DeviceEvent fill_device(
        DeviceId device_id,
        CUdeviceptr dst_addr,
        size_t nbytes,
        const std::vector<uint8_t>& fill_pattern,
        DeviceEventSet deps = {}
    );

    DeviceEvent copy_host_to_device(
>>>>>>> 0accc35b
        DeviceId device_id,
        const void* src_addr,
        GPUdeviceptr dst_addr,
        size_t nbytes,
<<<<<<< HEAD
        GPUEventSet deps);

    GPUEvent copy_device_to_host(
=======
        DeviceEventSet deps
    );

    DeviceEvent copy_device_to_host(
>>>>>>> 0accc35b
        DeviceId device_id,
        GPUdeviceptr src_addr,
        void* dst_addr,
        size_t nbytes,
<<<<<<< HEAD
        GPUEventSet deps);
=======
        DeviceEventSet deps
    );
>>>>>>> 0accc35b

  private:
    struct Device;

<<<<<<< HEAD
    std::shared_ptr<GPUStreamManager> m_streams;
    std::unique_ptr<MemoryAllocator> m_host;
    std::vector<std::unique_ptr<Device>> m_devices;
=======
    std::shared_ptr<DeviceStreamManager> m_streams;
    std::unique_ptr<AsyncAllocator> m_host;
    std::unique_ptr<Device> m_devices[MAX_DEVICES];
>>>>>>> 0accc35b
};
}  // namespace kmm<|MERGE_RESOLUTION|>--- conflicted
+++ resolved
@@ -1,10 +1,5 @@
-<<<<<<< HEAD
-#include "kmm/internals/allocator/base.hpp"
-#include "kmm/internals/gpu_stream_manager.hpp"
-=======
 #include "kmm/allocators/base.hpp"
 #include "kmm/internals/device_stream_manager.hpp"
->>>>>>> 0accc35b
 #include "kmm/utils/macros.hpp"
 
 namespace kmm {
@@ -14,30 +9,16 @@
 
   public:
     MemorySystem(
-<<<<<<< HEAD
-        std::shared_ptr<GPUStreamManager> streams,
-        std::vector<GPUContextHandle> device_contexts,
-        std::unique_ptr<MemoryAllocator> host_mem,
-        std::vector<std::unique_ptr<MemoryAllocator>> device_mem);
-=======
         std::shared_ptr<DeviceStreamManager> stream_manager,
         std::vector<CudaContextHandle> device_contexts,
         std::unique_ptr<AsyncAllocator> host_mem,
         std::vector<std::unique_ptr<AsyncAllocator>> device_mem
     );
->>>>>>> 0accc35b
 
     ~MemorySystem();
 
     void make_progress();
 
-<<<<<<< HEAD
-    bool allocate(MemoryId memory_id, size_t nbytes, void*& ptr_out, GPUEventSet& deps_out);
-
-    void deallocate(MemoryId memory_id, void* ptr, size_t nbytes, GPUEventSet deps = {});
-
-    GPUEvent copy_host_to_device(
-=======
     void trim_host(size_t bytes_remaining = 0);
     void trim_device(size_t bytes_remaining = 0);
 
@@ -74,43 +55,26 @@
     );
 
     DeviceEvent copy_host_to_device(
->>>>>>> 0accc35b
         DeviceId device_id,
         const void* src_addr,
-        GPUdeviceptr dst_addr,
+        CUdeviceptr dst_addr,
         size_t nbytes,
-<<<<<<< HEAD
-        GPUEventSet deps);
-
-    GPUEvent copy_device_to_host(
-=======
         DeviceEventSet deps
     );
 
     DeviceEvent copy_device_to_host(
->>>>>>> 0accc35b
         DeviceId device_id,
-        GPUdeviceptr src_addr,
+        CUdeviceptr src_addr,
         void* dst_addr,
         size_t nbytes,
-<<<<<<< HEAD
-        GPUEventSet deps);
-=======
         DeviceEventSet deps
     );
->>>>>>> 0accc35b
 
   private:
     struct Device;
 
-<<<<<<< HEAD
-    std::shared_ptr<GPUStreamManager> m_streams;
-    std::unique_ptr<MemoryAllocator> m_host;
-    std::vector<std::unique_ptr<Device>> m_devices;
-=======
     std::shared_ptr<DeviceStreamManager> m_streams;
     std::unique_ptr<AsyncAllocator> m_host;
     std::unique_ptr<Device> m_devices[MAX_DEVICES];
->>>>>>> 0accc35b
 };
 }  // namespace kmm