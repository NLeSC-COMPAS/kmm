#pragma once

#include <mutex>

<<<<<<< HEAD
#include "buffer_manager.hpp"
#include "executor.hpp"
#include "gpu_stream_manager.hpp"
#include "memory_manager.hpp"
=======
#include "executor.hpp"
>>>>>>> 0accc35b
#include "scheduler.hpp"
#include "task_graph.hpp"

#include "kmm/core/config.hpp"
#include "kmm/core/system_info.hpp"

namespace kmm {

class BufferGuard;

class Worker: public std::enable_shared_from_this<Worker> {
    KMM_NOT_COPYABLE_OR_MOVABLE(Worker)

  public:
<<<<<<< HEAD
    Worker(std::vector<GPUContextHandle> contexts);
=======
    Worker(
        std::vector<CudaContextHandle> contexts,
        std::shared_ptr<DeviceStreamManager> stream_manager,
        std::shared_ptr<MemorySystem> memory_system
    );
>>>>>>> 0accc35b
    ~Worker();

    bool query_event(EventId event_id, std::chrono::system_clock::time_point deadline);
    bool is_idle();
    void trim_memory();
    void make_progress();
    void shutdown();

    template<typename F>
    auto with_task_graph(F fun) {
        std::lock_guard guard {m_mutex};

        if (m_has_shutdown) {
            throw std::runtime_error("cannot submit work, worker has been shut down");
        }

        try {
            if constexpr (std::is_void<decltype(fun(m_graph))>::value) {
                fun(m_graph);
                m_graph.commit();
            } else {
                auto result = fun(m_graph);
                m_graph.commit();
                return result;
            }
        } catch (...) {
            m_graph.rollback();
            throw;
        }
    }

    const SystemInfo& system_info() const {
        return m_info;
    }

  private:
    friend class BufferGuardTracker;

    void flush_events_impl();
    void make_progress_impl();
    bool is_idle_impl();

    mutable std::mutex m_mutex;
    mutable bool m_has_shutdown = false;
    SystemInfo m_info;
<<<<<<< HEAD
    std::shared_ptr<Scheduler> m_scheduler;
    std::shared_ptr<GPUStreamManager> m_streams;
    std::shared_ptr<MemoryManager> m_memory;
    std::shared_ptr<BufferManager> m_buffers;
    std::shared_ptr<Executor> m_executor;
    std::shared_ptr<TaskGraph> m_graph;
    std::shared_ptr<MemoryManager::Transaction> m_root_transaction;
=======
    Executor m_executor;
    TaskGraph m_graph;

    std::shared_ptr<DeviceStreamManager> m_stream_manager;
    std::shared_ptr<MemorySystem> m_memory_system;
>>>>>>> 0accc35b
};

std::shared_ptr<Worker> make_worker(const WorkerConfig& config);

}  // namespace kmm<|MERGE_RESOLUTION|>--- conflicted
+++ resolved
@@ -2,14 +2,7 @@
 
 #include <mutex>
 
-<<<<<<< HEAD
-#include "buffer_manager.hpp"
 #include "executor.hpp"
-#include "gpu_stream_manager.hpp"
-#include "memory_manager.hpp"
-=======
-#include "executor.hpp"
->>>>>>> 0accc35b
 #include "scheduler.hpp"
 #include "task_graph.hpp"
 
@@ -24,15 +17,11 @@
     KMM_NOT_COPYABLE_OR_MOVABLE(Worker)
 
   public:
-<<<<<<< HEAD
-    Worker(std::vector<GPUContextHandle> contexts);
-=======
     Worker(
         std::vector<CudaContextHandle> contexts,
         std::shared_ptr<DeviceStreamManager> stream_manager,
         std::shared_ptr<MemorySystem> memory_system
     );
->>>>>>> 0accc35b
     ~Worker();
 
     bool query_event(EventId event_id, std::chrono::system_clock::time_point deadline);
@@ -78,21 +67,11 @@
     mutable std::mutex m_mutex;
     mutable bool m_has_shutdown = false;
     SystemInfo m_info;
-<<<<<<< HEAD
-    std::shared_ptr<Scheduler> m_scheduler;
-    std::shared_ptr<GPUStreamManager> m_streams;
-    std::shared_ptr<MemoryManager> m_memory;
-    std::shared_ptr<BufferManager> m_buffers;
-    std::shared_ptr<Executor> m_executor;
-    std::shared_ptr<TaskGraph> m_graph;
-    std::shared_ptr<MemoryManager::Transaction> m_root_transaction;
-=======
     Executor m_executor;
     TaskGraph m_graph;
 
     std::shared_ptr<DeviceStreamManager> m_stream_manager;
     std::shared_ptr<MemorySystem> m_memory_system;
->>>>>>> 0accc35b
 };
 
 std::shared_ptr<Worker> make_worker(const WorkerConfig& config);
