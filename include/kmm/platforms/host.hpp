--- conflicted
+++ resolved
@@ -8,11 +8,7 @@
 #include "kmm/memory.hpp"
 #include "kmm/runtime.hpp"
 #include "kmm/runtime_impl.hpp"
-<<<<<<< HEAD
 #include "kmm/task_serialize.hpp"
-=======
-#include "kmm/task_args.hpp"
->>>>>>> ca0dc2f3
 #include "kmm/types.hpp"
 
 namespace kmm {
@@ -21,27 +17,13 @@
 
 class ParallelExecutor: public Executor {
   public:
-<<<<<<< HEAD
-    struct Job;
-    struct Queue;
-
     ParallelExecutor();
     ~ParallelExecutor() override;
     void submit(std::shared_ptr<Task>, TaskContext, TaskCompletion) override;
-    void submit_job(std::unique_ptr<Job> job);
-=======
-    ParallelExecutor();
-    ~ParallelExecutor() override;
-    void submit(std::shared_ptr<Task>, TaskContext, TaskCompletion) override;
-    void copy_async(
-        const void* src_ptr,
-        void* dst_ptr,
-        size_t nbytes,
-        std::unique_ptr<MemoryCompletion> completion) const;
->>>>>>> ca0dc2f3
+    void submit_job(std::unique_ptr<ExecutorJob<ParallelExecutorContext>> job);
 
   private:
-    std::shared_ptr<Queue> m_queue;
+    std::shared_ptr<ExecutorQueue<ParallelExecutorContext>> m_queue;
     std::thread m_thread;
 };
 
@@ -68,11 +50,7 @@
         std::shared_ptr<ParallelExecutor> executor,
         size_t max_bytes = std::numeric_limits<size_t>::max());
 
-<<<<<<< HEAD
     std::optional<std::unique_ptr<MemoryAllocation>> allocate(MemoryId id, size_t num_bytes)
-=======
-    std::optional<std::unique_ptr<MemoryAllocation>> allocate(DeviceId id, size_t num_bytes)
->>>>>>> ca0dc2f3
         override;
 
     void deallocate(MemoryId id, std::unique_ptr<MemoryAllocation> allocation) override;
@@ -104,7 +82,6 @@
 
 struct Host {
     template<typename Fun, typename... Args>
-<<<<<<< HEAD
     EventId operator()(RuntimeImpl& rt, Fun&& fun, Args&&... args) const {
         return TaskLauncher<ExecutionSpace::Host, Fun, Args...>::call(
             ExecutorId(0),
@@ -114,67 +91,4 @@
     }
 };
 
-=======
-    OperationId operator()(RuntimeImpl& rt, Fun&& fun, Args&&... args) const {
-        auto device_id = DeviceId(0);
-        auto reqs = TaskRequirements(device_id);
-
-        std::shared_ptr<Task> task = std::make_shared<TaskImpl<
-            ExecutionSpace::Host,
-            std::decay_t<Fun>,
-            typename TaskArgPack<ExecutionSpace::Host, std::decay_t<Args>>::type...>>(
-            std::forward<Fun>(fun),
-            TaskArgPack<ExecutionSpace::Host, std::decay_t<Args>>::call(
-                std::forward<Args>(args),
-                reqs)...);
-
-        return rt.submit_task(std::move(task), std::move(reqs));
-    }
-};
-
-template<typename T, size_t N>
-struct PackedArray {
-    size_t buffer_index;
-};
-
-template<typename T, size_t N>
-struct TaskArgPack<ExecutionSpace::Host, Array<T, N>> {
-    using type = PackedArray<const T, N>;
-
-    static type call(const Array<T>& array, TaskRequirements& requirements) {
-        size_t index = requirements.buffers.size();
-        requirements.buffers.push_back(VirtualBufferRequirement {
-            .buffer_id = array.id(),
-            .mode = AccessMode::Read,
-        });
-
-        return {index};
-    }
-};
-
-template<typename T, size_t N>
-struct TaskArgPack<ExecutionSpace::Host, Write<Array<T, N>>> {
-    using type = PackedArray<T, N>;
-
-    static type call(const Write<Array<T, N>>& array, TaskRequirements& requirements) {
-        size_t index = requirements.buffers.size();
-        requirements.buffers.push_back(VirtualBufferRequirement {
-            .buffer_id = array.inner.id(),
-            .mode = AccessMode::Write,
-        });
-
-        return {index};
-    }
-};
-
-template<typename T, size_t N>
-struct TaskArgUnpack<ExecutionSpace::Host, PackedArray<T, N>> {
-    static T* call(const PackedArray<T, N>& array, TaskContext& context) {
-        auto access = context.buffers.at(array.buffer_index);
-        auto& alloc = dynamic_cast<const HostAllocation&>(*access.allocation);
-        return reinterpret_cast<T*>(alloc.data());
-    }
-};
-
->>>>>>> ca0dc2f3
 }  // namespace kmm