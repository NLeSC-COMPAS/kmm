#include "kmm/api/runtime.hpp"
#include "kmm/core/device_context.hpp"
#include "kmm/internals/worker.hpp"

namespace kmm {

class CopyInTask: public Task {
  public:
    CopyInTask(const void* data, size_t nbytes) : m_src_addr(data), m_nbytes(nbytes) {}

    void execute(ExecutionContext& proc, TaskContext context) override {
        KMM_ASSERT(context.accessors.size() == 1);
        KMM_ASSERT(context.accessors[0].layout.size_in_bytes == m_nbytes);

        void* dst_addr = context.accessors[0].address;

<<<<<<< HEAD
        if (auto* device = proc.cast_if<GPUDevice>()) {
=======
        if (auto* device = proc.cast_if<DeviceContext>()) {
>>>>>>> 0accc35b
            device->copy_bytes(m_src_addr, dst_addr, m_nbytes);
        } else if (proc.is<HostContext>()) {
            ::memcpy(dst_addr, m_src_addr, m_nbytes);
        } else {
            throw std::runtime_error("invalid execution context");
        }
    }

  private:
    const void* m_src_addr;
    size_t m_nbytes;
};

Runtime::Runtime(std::shared_ptr<Worker> worker) : m_worker(std::move(worker)) {
    KMM_ASSERT(m_worker != nullptr);
}

Runtime::Runtime(Worker& worker) : Runtime(worker.shared_from_this()) {}

MemoryId Runtime::memory_affinity_for_address(const void* address) const {
    if (auto device_opt = get_gpu_device_by_address(address)) {
        const auto& device = m_worker->system_info().device_by_ordinal(*device_opt);
        return device.memory_id();
    } else {
        return MemoryId::host();
    }
}

BufferId Runtime::allocate_bytes(const void* data, BufferLayout layout, MemoryId memory_id) {
    BufferId buffer_id;
    EventId event_id = m_worker->with_task_graph([&](TaskGraph& graph) {
        buffer_id = graph.create_buffer(layout);
        auto req = BufferRequirement {
            .buffer_id = buffer_id,
            .memory_id = memory_id,
            .access_mode = AccessMode::Exclusive  //
        };

        auto task = std::make_shared<CopyInTask>(data, layout.size_in_bytes);
        ProcessorId proc = memory_id.is_device() ? memory_id.as_device() : ProcessorId::host();

        return graph.insert_task(proc, task, {req});
    });

    wait(event_id);
    return buffer_id;
}

bool Runtime::is_done(EventId id) const {
    return m_worker->query_event(id, std::chrono::system_clock::time_point::min());
}

void Runtime::wait(EventId id) const {
    m_worker->query_event(id, std::chrono::system_clock::time_point::max());
}

bool Runtime::wait_until(EventId id, typename std::chrono::system_clock::time_point deadline)
    const {
    return m_worker->query_event(id, deadline);
}

bool Runtime::wait_for(EventId id, typename std::chrono::system_clock::duration duration) const {
    return m_worker->query_event(id, std::chrono::system_clock::now() + duration);
}

EventId Runtime::barrier() const {
    return m_worker->with_task_graph([&](TaskGraph& g) { return g.insert_barrier(); });
}

void Runtime::synchronize() const {
    wait(barrier());
}

const SystemInfo& Runtime::info() const {
    return m_worker->system_info();
}

const Worker& Runtime::worker() const {
    return *m_worker;
}

Runtime make_runtime(const WorkerConfig& config) {
    return make_worker(config);
}

}  // namespace kmm<|MERGE_RESOLUTION|>--- conflicted
+++ resolved
@@ -14,11 +14,7 @@
 
         void* dst_addr = context.accessors[0].address;
 
-<<<<<<< HEAD
-        if (auto* device = proc.cast_if<GPUDevice>()) {
-=======
         if (auto* device = proc.cast_if<DeviceContext>()) {
->>>>>>> 0accc35b
             device->copy_bytes(m_src_addr, dst_addr, m_nbytes);
         } else if (proc.is<HostContext>()) {
             ::memcpy(dst_addr, m_src_addr, m_nbytes);
@@ -39,7 +35,7 @@
 Runtime::Runtime(Worker& worker) : Runtime(worker.shared_from_this()) {}
 
 MemoryId Runtime::memory_affinity_for_address(const void* address) const {
-    if (auto device_opt = get_gpu_device_by_address(address)) {
+    if (auto device_opt = get_cuda_device_by_address(address)) {
         const auto& device = m_worker->system_info().device_by_ordinal(*device_opt);
         return device.memory_id();
     } else {
