--- conflicted
+++ resolved
@@ -2,64 +2,37 @@
 
 #include "kmm/core/system_info.hpp"
 
+#ifdef KMM_USE_CUDA
 namespace kmm {
 
-<<<<<<< HEAD
-DeviceInfo::DeviceInfo(DeviceId id, GPUContextHandle context) : m_id(id) {
-    GPUContextGuard guard {context};
-=======
 DeviceInfo::DeviceInfo(DeviceId id, CudaContextHandle context) : m_id(id) {
     CudaContextGuard guard {context};
->>>>>>> 0accc35b
 
-    KMM_GPU_CHECK(gpuCtxGetDevice(&m_device_id));
+    KMM_CUDA_CHECK(cuCtxGetDevice(&m_device_id));
 
     char name[1024];
-    KMM_GPU_CHECK(gpuDeviceGetName(name, 1024, m_device_id));
+    KMM_CUDA_CHECK(cuDeviceGetName(name, 1024, m_device_id));
     m_name = std::string(name);
 
     for (size_t i = 1; i < NUM_ATTRIBUTES; i++) {
-        auto attr = GPUdevice_attribute(i);
-        KMM_GPU_CHECK(gpuDeviceGetAttribute(&m_attributes[i], attr, m_device_id));
+        auto attr = CUdevice_attribute(i);
+        KMM_CUDA_CHECK(cuDeviceGetAttribute(&m_attributes[i], attr, m_device_id));
     }
 
     size_t ignore_free_memory;
-    KMM_GPU_CHECK(gpuMemGetInfo(&ignore_free_memory, &m_memory_capacity));
+    KMM_CUDA_CHECK(cuMemGetInfo(&ignore_free_memory, &m_memory_capacity));
 }
 
 dim3 DeviceInfo::max_block_dim() const {
     return dim3(
-<<<<<<< HEAD
-        attribute(GPU_DEVICE_ATTRIBUTE_MAX_BLOCK_DIM_X),
-        attribute(GPU_DEVICE_ATTRIBUTE_MAX_BLOCK_DIM_Y),
-        attribute(GPU_DEVICE_ATTRIBUTE_MAX_BLOCK_DIM_Z));
-=======
         attribute(CU_DEVICE_ATTRIBUTE_MAX_BLOCK_DIM_X),
         attribute(CU_DEVICE_ATTRIBUTE_MAX_BLOCK_DIM_Y),
         attribute(CU_DEVICE_ATTRIBUTE_MAX_BLOCK_DIM_Z)
     );
->>>>>>> 0accc35b
 }
 
 dim3 DeviceInfo::max_grid_dim() const {
     return dim3(
-<<<<<<< HEAD
-        attribute(GPU_DEVICE_ATTRIBUTE_MAX_GRID_DIM_X),
-        attribute(GPU_DEVICE_ATTRIBUTE_MAX_GRID_DIM_Y),
-        attribute(GPU_DEVICE_ATTRIBUTE_MAX_GRID_DIM_Z));
-}
-
-int DeviceInfo::compute_capability() const {
-    return (attribute(GPU_DEVICE_ATTRIBUTE_COMPUTE_CAPABILITY_MAJOR) * 10)
-        + attribute(GPU_DEVICE_ATTRIBUTE_COMPUTE_CAPABILITY_MINOR);
-}
-
-int DeviceInfo::max_threads_per_block() const {
-    return attribute(GPU_DEVICE_ATTRIBUTE_MAX_THREADS_PER_BLOCK);
-}
-
-int DeviceInfo::attribute(GPUdevice_attribute attrib) const {
-=======
         attribute(CU_DEVICE_ATTRIBUTE_MAX_GRID_DIM_X),
         attribute(CU_DEVICE_ATTRIBUTE_MAX_GRID_DIM_Y),
         attribute(CU_DEVICE_ATTRIBUTE_MAX_GRID_DIM_Z)
@@ -76,7 +49,6 @@
 }
 
 int DeviceInfo::attribute(CUdevice_attribute attrib) const {
->>>>>>> 0accc35b
     if (attrib < NUM_ATTRIBUTES) {
         return m_attributes[attrib];
     }
@@ -94,18 +66,14 @@
     return m_devices.at(id.get());
 }
 
-<<<<<<< HEAD
-const DeviceInfo& SystemInfo::device_by_ordinal(GPUdevice ordinal) const {
-=======
 const DeviceInfo& SystemInfo::device_by_ordinal(CUdevice ordinal) const {
->>>>>>> 0accc35b
     for (const auto& device : m_devices) {
         if (device.device_ordinal() == ordinal) {
             return device;
         }
     }
 
-    throw std::runtime_error(fmt::format("cannot find GPU device with ordinal {}", ordinal));
+    throw std::runtime_error(fmt::format("cannot find CUDA device with ordinal {}", ordinal));
 }
 
 std::vector<ProcessorId> SystemInfo::processors() const {
@@ -158,4 +126,5 @@
     return is_memory_accessible(memory_id, ProcessorId(device_id));
 }
 
-}  // namespace kmm+}  // namespace kmm
+#endif