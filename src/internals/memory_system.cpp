--- conflicted
+++ resolved
@@ -12,22 +12,6 @@
     KMM_NOT_COPYABLE(Device)
 
   public:
-<<<<<<< HEAD
-    GPUContextHandle context;
-    std::unique_ptr<MemoryAllocator> allocator;
-
-    GPUStream alloc_stream;
-    GPUStream dealloc_stream;
-    GPUStream h2d_stream;
-    GPUStream d2h_stream;
-    GPUStream h2d_hi_stream;  // high priority stream
-    GPUStream d2h_hi_stream;  // high priority stream
-
-    Device(
-        GPUContextHandle context,
-        std::unique_ptr<MemoryAllocator> allocator,
-        GPUStreamManager& streams) :
-=======
     CudaContextHandle context;
     std::unique_ptr<AsyncAllocator> allocator;
 
@@ -41,7 +25,6 @@
         std::unique_ptr<AsyncAllocator> allocator,
         DeviceStreamManager& streams
     ) :
->>>>>>> 0accc35b
         context(context),
         allocator(std::move(allocator)),
         h2d_stream(streams.create_stream(context, false)),
@@ -51,20 +34,12 @@
 };
 
 MemorySystem::MemorySystem(
-<<<<<<< HEAD
-    std::shared_ptr<GPUStreamManager> streams,
-    std::vector<GPUContextHandle> device_contexts,
-    std::unique_ptr<MemoryAllocator> host_mem,
-    std::vector<std::unique_ptr<MemoryAllocator>> device_mems) :
-    m_streams(streams),
-=======
     std::shared_ptr<DeviceStreamManager> stream_manager,
     std::vector<CudaContextHandle> device_contexts,
     std::unique_ptr<AsyncAllocator> host_mem,
     std::vector<std::unique_ptr<AsyncAllocator>> device_mems
 ) :
     m_streams(stream_manager),
->>>>>>> 0accc35b
     m_host(std::move(host_mem))
 
 {
@@ -93,17 +68,6 @@
     }
 }
 
-<<<<<<< HEAD
-bool MemorySystem::allocate(
-    MemoryId memory_id,
-    size_t nbytes,
-    void*& ptr_out,
-    GPUEventSet& deps_out) {
-    if (memory_id.is_device()) {
-        return m_devices.at(memory_id.as_device())->allocator->allocate(nbytes, ptr_out, deps_out);
-    } else {
-        return m_host->allocate(nbytes, ptr_out, deps_out);
-=======
 void MemorySystem::trim_host(size_t bytes_remaining) {
     m_host->trim(bytes_remaining);
 }
@@ -111,21 +75,12 @@
 bool MemorySystem::allocate_host(size_t nbytes, void** ptr_out, DeviceEventSet* deps_out) {
     if (!m_host->allocate_async(nbytes, ptr_out, deps_out)) {
         return false;
->>>>>>> 0accc35b
     }
 
     deps_out->remove_completed(*m_streams);
     return true;
 }
 
-<<<<<<< HEAD
-void MemorySystem::deallocate(MemoryId memory_id, void* ptr, size_t nbytes, GPUEventSet deps) {
-    if (memory_id.is_device()) {
-        return m_devices.at(memory_id.as_device())
-            ->allocator->deallocate(ptr, nbytes, std::move(deps));
-    } else {
-        return m_host->deallocate(ptr, nbytes, std::move(deps));
-=======
 void MemorySystem::deallocate_host(void* ptr, size_t nbytes, DeviceEventSet deps) {
     deps.remove_completed(*m_streams);
     return m_host->deallocate_async(ptr, nbytes, std::move(deps));
@@ -136,7 +91,6 @@
         if (device != nullptr) {
             device->allocator->trim(bytes_remaining);
         }
->>>>>>> 0accc35b
     }
 }
 
@@ -189,9 +143,6 @@
 // slow copy jobs of several gigabytes.
 static constexpr size_t HIGH_PRIORITY_THRESHOLD = 1024L * 1024;
 
-<<<<<<< HEAD
-GPUEvent MemorySystem::copy_host_to_device(
-=======
 DeviceEvent MemorySystem::fill_device(
     DeviceId device_id,
     CUdeviceptr dst_addr,
@@ -211,49 +162,34 @@
 }
 
 DeviceEvent MemorySystem::copy_host_to_device(
->>>>>>> 0accc35b
     DeviceId device_id,
     const void* src_addr,
-    GPUdeviceptr dst_addr,
+    CUdeviceptr dst_addr,
     size_t nbytes,
-<<<<<<< HEAD
-    GPUEventSet deps) {
-    auto& device = *m_devices.at(device_id);
-=======
     DeviceEventSet deps
 ) {
     KMM_ASSERT(m_devices[device_id]);
     auto& device = *m_devices[device_id];
->>>>>>> 0accc35b
     auto stream = nbytes <= HIGH_PRIORITY_THRESHOLD ? device.h2d_hi_stream : device.h2d_stream;
 
     return m_streams->with_stream(stream, deps, [&](auto stream) {
-        KMM_GPU_CHECK(gpuMemcpyHtoDAsync(dst_addr, src_addr, nbytes, stream));
+        KMM_CUDA_CHECK(cuMemcpyHtoDAsync(dst_addr, src_addr, nbytes, stream));
     });
 }
 
-<<<<<<< HEAD
-GPUEvent MemorySystem::copy_device_to_host(
-=======
 DeviceEvent MemorySystem::copy_device_to_host(
->>>>>>> 0accc35b
     DeviceId device_id,
-    GPUdeviceptr src_addr,
+    CUdeviceptr src_addr,
     void* dst_addr,
     size_t nbytes,
-<<<<<<< HEAD
-    GPUEventSet deps) {
-    auto& device = *m_devices.at(device_id);
-=======
     DeviceEventSet deps
 ) {
     KMM_ASSERT(m_devices[device_id]);
     auto& device = *m_devices[device_id];
->>>>>>> 0accc35b
     auto stream = nbytes <= HIGH_PRIORITY_THRESHOLD ? device.d2h_hi_stream : device.d2h_stream;
 
     return m_streams->with_stream(stream, deps, [&](auto stream) {
-        KMM_GPU_CHECK(gpuMemcpyDtoHAsync(dst_addr, src_addr, nbytes, stream));
+        KMM_CUDA_CHECK(cuMemcpyDtoHAsync(dst_addr, src_addr, nbytes, stream));
     });
 }
 
