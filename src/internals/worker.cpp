--- conflicted
+++ resolved
@@ -2,14 +2,9 @@
 
 #include "spdlog/spdlog.h"
 
-<<<<<<< HEAD
-#include "kmm/internals/allocator/gpu.hpp"
-#include "kmm/internals/allocator/system.hpp"
-=======
 #include "kmm/allocators/block.hpp"
 #include "kmm/allocators/device.hpp"
 #include "kmm/allocators/system.hpp"
->>>>>>> 0accc35b
 #include "kmm/internals/worker.hpp"
 
 namespace kmm {
@@ -79,61 +74,7 @@
     m_graph.shutdown();
     flush_events_impl();
 
-<<<<<<< HEAD
-    while (!m_scheduler->is_idle() || !m_executor->is_idle() || !m_memory->is_idle(*m_streams)) {
-        make_progress_impl();
-
-        guard.unlock();
-        std::this_thread::sleep_for(std::chrono::milliseconds {10});
-        guard.lock();
-    }
-
-    m_streams->wait_until_idle();
-}
-
-struct BufferGuardTracker {
-    KMM_NOT_COPYABLE_OR_MOVABLE(BufferGuardTracker)
-
-  public:
-    BufferGuardTracker(
-        std::shared_ptr<Worker> worker,
-        std::shared_ptr<MemoryManager::Request> request) :
-        m_worker(std::move(worker)),
-        m_request(std::move(request)) {
-        KMM_ASSERT(m_worker != nullptr && m_request != nullptr);
-    }
-
-    ~BufferGuardTracker() {
-        std::unique_lock guard {m_worker->m_mutex};
-        m_worker->m_memory->release_request(m_request);
-    }
-
-    std::shared_ptr<Worker> m_worker;
-    std::shared_ptr<MemoryManager::Request> m_request;
-};
-
-BufferGuard Worker::access_buffer(BufferId buffer_id, MemoryId memory_id, AccessMode mode) {
-    // We must declare the tracker before the `unique_lock`. This way, if an exception is thrown, the lock is released
-    // before the tracker is destroyed. This is necessary since the tracker also obtains the worker lock.
-    std::shared_ptr<BufferGuardTracker> tracker;
-
-    std::unique_lock guard {m_mutex};
-    flush_events_impl();
-    make_progress_impl();
-
-    // Create the request and immediately put into the tracker. This ensures that the request is
-    // always released in case an exception is thrown while polling.
-    auto buffer = m_buffers->get(buffer_id);
-    auto req = m_memory->create_request(buffer, memory_id, mode, m_root_transaction);
-    tracker = std::make_shared<BufferGuardTracker>(shared_from_this(), req);
-
-    GPUEventSet deps;
-
-    // Poll until the request is ready.
-    while (!m_memory->poll_request(*req, deps) || !m_streams->is_ready(deps)) {
-=======
     while (!is_idle_impl()) {
->>>>>>> 0accc35b
         make_progress_impl();
 
         guard.unlock();
@@ -245,37 +186,6 @@
     } else {
         host_mem = std::make_unique<SystemAllocator>(stream_manager, config.host_memory_limit);
     }
-<<<<<<< HEAD
-}
-
-Worker::Worker(std::vector<GPUContextHandle> contexts) {
-    m_streams = std::make_shared<GPUStreamManager>();
-    m_scheduler = std::make_shared<Scheduler>(contexts.size());
-    m_graph = std::make_shared<TaskGraph>();
-    m_buffers = std::make_shared<BufferManager>();
-
-    std::unique_ptr<MemoryAllocator> host_mem;
-    std::vector<std::unique_ptr<MemoryAllocator>> device_mems;
-    std::vector<DeviceInfo> device_infos;
-
-    if (!contexts.empty()) {
-        host_mem = std::make_unique<PinnedMemoryAllocator>(contexts.at(0), m_streams);
-
-        for (size_t i = 0; i < contexts.size(); i++) {
-            auto device_id = DeviceId(i);
-            auto context = contexts[i];
-
-            device_infos.push_back(DeviceInfo(device_id, context));
-            device_mems.push_back(std::make_unique<DevicePoolAllocator>(contexts[i], m_streams));
-        }
-    } else {
-        host_mem = std::make_unique<SystemAllocator>(m_streams);
-    }
-
-    spdlog::info("detected {} GPU device(s):", device_infos.size());
-    for (auto f : device_infos) {
-        spdlog::info(" - {} ({:.2} GB)", f.name(), f.total_memory_size() / 1e9);
-=======
 
     if (config.host_memory_block_size > 0) {
         host_mem = std::make_unique<BlockAllocator>(  //
@@ -291,35 +201,14 @@
                 config.device_memory_block_size
             );
         }
->>>>>>> 0accc35b
     }
 
     auto memory_system = std::make_shared<MemorySystem>(
         stream_manager,
         contexts,
         std::move(host_mem),
-<<<<<<< HEAD
-        std::move(device_mems)));
-    m_root_transaction = m_memory->create_transaction();
-
-    m_executor = std::make_shared<Executor>(contexts, m_streams, m_buffers, m_memory, m_scheduler);
-}
-
-Worker::~Worker() {
-    shutdown();
-}
-
-std::shared_ptr<Worker> make_worker() {
-    std::vector<GPUdevice> devices = get_gpu_devices();
-    std::vector<GPUContextHandle> contexts;
-
-    for (auto device : devices) {
-        contexts.push_back(GPUContextHandle::retain_primary_context_for_device(device));
-    }
-=======
         std::move(device_mems)
     );
->>>>>>> 0accc35b
 
     return std::make_shared<Worker>(contexts, stream_manager, memory_system);
 }
